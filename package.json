{
  "name": "n8n-nodes-starter",
  "version": "0.1.0",
  "description": "Example starter module for custom n8n nodes.",
  "keywords": [
    "n8n-community-node-package"
  ],
<<<<<<< HEAD
  "license": "SEE LICENSE IN LICENSE.md",
=======
  "license": "MIT",
>>>>>>> ffb539ed
  "homepage": "https://n8n.io",
  "author": {
    "name": "Jan Oberhauser",
    "email": "jan@n8n.io"
  },
  "repository": {
    "type": "git",
    "url": "git+https://github.com/n8n-io/n8n-nodes-starter.git"
  },
  "main": "index.js",
  "scripts": {
    "dev": "npm run watch",
    "build": "tsc && gulp",
    "lint": "tslint -p tsconfig.json -c tslint.json",
    "lintfix": "tslint --fix -p tsconfig.json -c tslint.json",
    "nodelinter": "nodelinter",
    "watch": "tsc --watch",
    "test": "jest"
  },
  "files": [
    "dist"
  ],
  "n8n": {
    "credentials": [
<<<<<<< HEAD
      "dist/credentials/ExampleCredentials.credentials.js",
      "dist/credentials/HttpBinApi.credentials.js"
    ],
    "nodes": [
      "dist/nodes/ExampleNode/ExampleNode.node.js",
      "dist/nodes/HttpBin/HttpBin.node.js"
=======
      "dist/credentials/ExampleCredentials.credentials.js"
    ],
    "nodes": [
      "dist/nodes/ExampleNode/ExampleNode.node.js"
>>>>>>> ffb539ed
    ]
  },
  "devDependencies": {
    "@types/express": "^4.17.6",
    "@types/jest": "^26.0.13",
    "@types/node": "^14.17.27",
    "@types/request-promise-native": "~1.0.15",
    "gulp": "^4.0.2",
    "jest": "^26.4.2",
<<<<<<< HEAD
    "n8n-workflow": "~0.103.0",
=======
    "n8n-workflow": "~0.104.0",
>>>>>>> ffb539ed
    "nodelinter": "^0.1.9",
    "ts-jest": "^26.3.0",
    "tslint": "^6.1.2",
    "typescript": "~4.3.5"
  },
  "dependencies": {
<<<<<<< HEAD
    "n8n-core": "~0.121.3"
=======
    "n8n-core": "~0.122.1"
  },
  "overrides": {
    "glob-parent": "5.1.2"
>>>>>>> ffb539ed
  },
  "jest": {
    "transform": {
      "^.+\\.tsx?$": "ts-jest"
    },
    "testURL": "http://localhost/",
    "testRegex": "(/__tests__/.*|(\\.|/)(test|spec))\\.(jsx?|tsx?)$",
    "testPathIgnorePatterns": [
      "/dist/",
      "/node_modules/"
    ],
    "moduleFileExtensions": [
      "ts",
      "tsx",
      "js",
      "json"
    ]
  }
}<|MERGE_RESOLUTION|>--- conflicted
+++ resolved
@@ -5,11 +5,7 @@
   "keywords": [
     "n8n-community-node-package"
   ],
-<<<<<<< HEAD
-  "license": "SEE LICENSE IN LICENSE.md",
-=======
   "license": "MIT",
->>>>>>> ffb539ed
   "homepage": "https://n8n.io",
   "author": {
     "name": "Jan Oberhauser",
@@ -34,19 +30,12 @@
   ],
   "n8n": {
     "credentials": [
-<<<<<<< HEAD
       "dist/credentials/ExampleCredentials.credentials.js",
       "dist/credentials/HttpBinApi.credentials.js"
     ],
     "nodes": [
       "dist/nodes/ExampleNode/ExampleNode.node.js",
       "dist/nodes/HttpBin/HttpBin.node.js"
-=======
-      "dist/credentials/ExampleCredentials.credentials.js"
-    ],
-    "nodes": [
-      "dist/nodes/ExampleNode/ExampleNode.node.js"
->>>>>>> ffb539ed
     ]
   },
   "devDependencies": {
@@ -56,25 +45,17 @@
     "@types/request-promise-native": "~1.0.15",
     "gulp": "^4.0.2",
     "jest": "^26.4.2",
-<<<<<<< HEAD
-    "n8n-workflow": "~0.103.0",
-=======
     "n8n-workflow": "~0.104.0",
->>>>>>> ffb539ed
     "nodelinter": "^0.1.9",
     "ts-jest": "^26.3.0",
     "tslint": "^6.1.2",
     "typescript": "~4.3.5"
   },
   "dependencies": {
-<<<<<<< HEAD
-    "n8n-core": "~0.121.3"
-=======
     "n8n-core": "~0.122.1"
   },
   "overrides": {
     "glob-parent": "5.1.2"
->>>>>>> ffb539ed
   },
   "jest": {
     "transform": {
